--- conflicted
+++ resolved
@@ -178,11 +178,7 @@
 
 static UA_StatusCode ServerNetworkLayerGetBuffer(UA_Connection *connection, UA_ByteString *buf) {
 #ifdef UA_MULTITHREADING
-<<<<<<< HEAD
-    return UA_ByteString_newMembers(buf, minSize);
-=======
     return UA_ByteString_newMembers(buf, connection->remoteConf.recvBufferSize);
->>>>>>> 6b2e0c6c
 #else
     ServerNetworkLayerTCP *layer = connection->handle;
     *buf = layer->buffer;
