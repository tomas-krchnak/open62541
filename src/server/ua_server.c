--- conflicted
+++ resolved
@@ -110,13 +110,8 @@
     server->externalNamespaces[size].index = (UA_UInt16)server->namespacesSize;
     *assignedNamespaceIndex = (UA_UInt16)server->namespacesSize;
     UA_String_copy(url, &server->externalNamespaces[size].url);
-<<<<<<< HEAD
-    server->externalNamespacesSize++;
+    ++server->externalNamespacesSize;
     UA_Server_addNamespace(server, urlString);
-=======
-    ++server->externalNamespacesSize;
-    addNamespaceInternal(server, urlString);
->>>>>>> fe8d6487
 
     return UA_STATUSCODE_GOOD;
 }
@@ -495,17 +490,10 @@
             UA_STRING_ALLOC("http://opcfoundation.org/UA-Profile/Transport/uatcp-uasc-uabinary");
 
         size_t policies = 0;
-<<<<<<< HEAD
         if(server->config.accessControl.enableAnonymousLogin)
-            policies++;
+            ++policies;
         if(server->config.accessControl.enableUsernamePasswordLogin)
-            policies++;
-=======
-        if(server->config.enableAnonymousLogin)
             ++policies;
-        if(server->config.enableUsernamePasswordLogin)
-            ++policies;
->>>>>>> fe8d6487
         endpoint->userIdentityTokensSize = policies;
         endpoint->userIdentityTokens = UA_Array_new(policies, &UA_TYPES[UA_TYPES_USERTOKENPOLICY]);
 
