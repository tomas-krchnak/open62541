--- conflicted
+++ resolved
@@ -1658,52 +1658,18 @@
             continue;
         if(!UA_ReferenceTypeSet_contains(refSet, rk->referenceTypeIndex))
             continue;
-<<<<<<< HEAD
         for(UA_ReferenceTarget *t = UA_NodeReferenceKind_firstTarget(rk);
             t; t = UA_NodeReferenceKind_nextTarget(rk, t)) {
             if(!UA_ExpandedNodeId_isLocal(&t->targetId))
                 continue;
-            incomingRefs += 1;
-            if(incomingRefs > 1)
-=======
-        UA_ReferenceTarget *target;
-        TAILQ_FOREACH(target, &k->queueHead, queuePointers) {
-            if(!RefTree_containsNodeId(refTree, &target->targetId.nodeId)){
->>>>>>> 875d33a9
+            if(!RefTree_containsNodeId(refTree, &t->targetId.nodeId))
                 return true;
-            }
         }
     }
     return false;
 }
 
 static void
-<<<<<<< HEAD
-recursiveDeconstructNode(UA_Server *server, UA_Session *session,
-                         UA_ReferenceTypeSet *hierarchRefsSet, const UA_NodeHead *head) {
-    /* Was the constructor called for the node? */
-    if(!head->constructed)
-        return;
-
-    /* Call the type-level destructor */
-    void *context = head->context; /* No longer needed after this function */
-    if(head->nodeClass == UA_NODECLASS_OBJECT ||
-       head->nodeClass == UA_NODECLASS_VARIABLE) {
-        const UA_Node *type = getNodeType(server, head);
-        if(type) {
-            const UA_NodeTypeLifecycle *lifecycle;
-            if(head->nodeClass == UA_NODECLASS_OBJECT)
-                lifecycle = &type->objectTypeNode.lifecycle;
-            else
-                lifecycle = &type->variableTypeNode.lifecycle;
-            if(lifecycle->destructor) {
-                UA_UNLOCK(&server->serviceMutex);
-                lifecycle->destructor(server,
-                                      &session->sessionId, session->sessionHandle,
-                                      &type->head.nodeId, type->head.context,
-                                      &head->nodeId, &context);
-                UA_LOCK(&server->serviceMutex);
-=======
 deconstructRefTree(UA_Server *server, UA_Session *session,
                    UA_ReferenceTypeSet *hierarchRefsSet, const UA_NodeHead *head,
                    RefTree *refTree) {
@@ -1734,24 +1700,9 @@
                     UA_LOCK(server->serviceMutex);
                 }
                 UA_NODESTORE_RELEASE(server, type);
->>>>>>> 875d33a9
             }
         }
 
-<<<<<<< HEAD
-    /* Call the global destructor */
-    if(server->config.nodeLifecycle.destructor) {
-        UA_UNLOCK(&server->serviceMutex);
-        server->config.nodeLifecycle.destructor(server, &session->sessionId,
-                                                session->sessionHandle,
-                                                &head->nodeId, context);
-        UA_LOCK(&server->serviceMutex);
-    }
-
-    /* Set the constructed flag to false */
-    UA_Server_editNode(server, &server->adminSession, &head->nodeId,
-                       (UA_EditNodeCallback)setDeconstructedNode, context);
-=======
         /* Call the global destructor */
         if(server->config.nodeLifecycle.destructor) {
             UA_UNLOCK(server->serviceMutex);
@@ -1760,7 +1711,6 @@
                                                     &member->head.nodeId, context);
             UA_LOCK(server->serviceMutex);
         }
->>>>>>> 875d33a9
 
         /* Set the constructed flag to false */
         UA_Server_editNode(server, &server->adminSession, &member->head.nodeId,
@@ -1782,18 +1732,20 @@
         //check if the nodeID is hierarchical
         if(!UA_ReferenceTypeSet_contains(hierarchRefsSet, refs->referenceTypeIndex))
             continue;
-        UA_ReferenceTarget *target;
-        TAILQ_FOREACH(target, &refs->queueHead, queuePointers) {
-            const UA_Node *child = UA_NODESTORE_GET(server, &target->targetId.nodeId);
+        for(UA_ReferenceTarget *t = UA_NodeReferenceKind_firstTarget(refs);
+            t; t = UA_NodeReferenceKind_nextTarget(refs, t)) {
+            if(!UA_ExpandedNodeId_isLocal(&t->targetId))
+               continue;
+            const UA_Node *child = UA_NODESTORE_GET(server, &t->targetId.nodeId);
             if(!child)
                 continue;
             /* Only delete child nodes that have no other parent */
             if(!multipleHierarchicalRefs(&child->head, hierarchRefsSet, refTree)){
                 UA_Boolean contained;
-                UA_StatusCode addResult = RefTree_addNodeId(refTree, &child->head.nodeId, &contained);
-                if(addResult != UA_STATUSCODE_GOOD){
+                UA_StatusCode addResult =
+                    RefTree_addNodeId(refTree, &child->head.nodeId, &contained);
+                if(addResult != UA_STATUSCODE_GOOD)
                     return addResult;
-                }
             }
             UA_NODESTORE_RELEASE(server, child);
         }
