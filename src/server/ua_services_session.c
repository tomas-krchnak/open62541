#include "ua_services.h"
#include "ua_server_internal.h"
#include "ua_session_manager.h"
#include "ua_types_generated_encoding_binary.h"

<<<<<<< HEAD
void Service_CreateSession(UA_Server *server, UA_SecureChannel *channel, const UA_CreateSessionRequest *request,
                           UA_CreateSessionResponse *response) {
=======
void
Service_CreateSession(UA_Server *server, UA_Session *session, const UA_CreateSessionRequest *request,
                      UA_CreateSessionResponse *response) {
    UA_SecureChannel *channel = session->channel;
    if(channel->securityToken.channelId == 0) {
        response->responseHeader.serviceResult = UA_STATUSCODE_BADSECURECHANNELIDINVALID;
        return;
    }
>>>>>>> 23980d29
    response->responseHeader.serviceResult =
        UA_Array_copy(server->endpointDescriptions, server->endpointDescriptionsSize,
                      (void**)&response->serverEndpoints, &UA_TYPES[UA_TYPES_ENDPOINTDESCRIPTION]);
    if(response->responseHeader.serviceResult != UA_STATUSCODE_GOOD)
        return;
    response->serverEndpointsSize = server->endpointDescriptionsSize;

	UA_Session *newSession;
    response->responseHeader.serviceResult =
        UA_SessionManager_createSession(&server->sessionManager, channel, request, &newSession);
	if(response->responseHeader.serviceResult != UA_STATUSCODE_GOOD) {
        UA_LOG_DEBUG(server->logger, UA_LOGCATEGORY_SESSION,
                     "Processing CreateSessionRequest on SecureChannel %i failed",
                     channel->securityToken.channelId);
		return;
    }

    //TODO get maxResponseMessageSize internally
    newSession->maxResponseMessageSize = request->maxResponseMessageSize;
    response->sessionId = newSession->sessionId;
    response->revisedSessionTimeout = (UA_Double)newSession->timeout;
    response->authenticationToken = newSession->authenticationToken;
    response->responseHeader.serviceResult = UA_String_copy(&request->sessionName, &newSession->sessionName);
    if(server->endpointDescriptions)
        response->responseHeader.serviceResult |=
            UA_ByteString_copy(&server->endpointDescriptions->serverCertificate, &response->serverCertificate);
    if(response->responseHeader.serviceResult != UA_STATUSCODE_GOOD) {
        UA_SessionManager_removeSession(&server->sessionManager, server, &newSession->authenticationToken);
         return;
    }
    UA_LOG_DEBUG(server->logger, UA_LOGCATEGORY_SESSION,
                 "Processing CreateSessionRequest on SecureChannel %i succeeded, created Session (ns=%i,i=%i)",
                 channel->securityToken.channelId, response->sessionId.namespaceIndex,
                 response->sessionId.identifier.numeric);
}

<<<<<<< HEAD
void Service_ActivateSession(UA_Server *server, UA_SecureChannel *channel,
                             const UA_ActivateSessionRequest *request, UA_ActivateSessionResponse *response) {
=======
void
Service_ActivateSession(UA_Server *server, UA_Session *session, const UA_ActivateSessionRequest *request,
                        UA_ActivateSessionResponse *response) {
    UA_SecureChannel *channel = session->channel;
>>>>>>> 23980d29
    // make the channel know about the session
	UA_Session *foundSession =
        UA_SessionManager_getSession(&server->sessionManager, &request->requestHeader.authenticationToken);

	if(!foundSession) {
        response->responseHeader.serviceResult = UA_STATUSCODE_BADSESSIONIDINVALID;
        UA_LOG_DEBUG(server->logger, UA_LOGCATEGORY_SESSION,
                     "Processing ActivateSessionRequest on SecureChannel %i, but no session found for the authentication token",
                     channel->securityToken.channelId);
        return;
	}

    if(foundSession->validTill < UA_DateTime_now()) {
        UA_LOG_DEBUG(server->logger, UA_LOGCATEGORY_SESSION,
                     "Processing ActivateSessionRequest on SecureChannel %i, but the session has timed out",
                     channel->securityToken.channelId);
        response->responseHeader.serviceResult = UA_STATUSCODE_BADSESSIONIDINVALID;
        return;
	}

    if(request->userIdentityToken.encoding < UA_EXTENSIONOBJECT_DECODED ||
       (request->userIdentityToken.content.decoded.type != &UA_TYPES[UA_TYPES_ANONYMOUSIDENTITYTOKEN] &&
        request->userIdentityToken.content.decoded.type != &UA_TYPES[UA_TYPES_USERNAMEIDENTITYTOKEN])) {
        UA_LOG_DEBUG(server->logger, UA_LOGCATEGORY_SESSION,
                     "Invalided UserIdentityToken on SecureChannel %i for Session (ns=%i,i=%i)",
                     channel->securityToken.channelId, foundSession->sessionId.namespaceIndex,
                     foundSession->sessionId.identifier.numeric);
        response->responseHeader.serviceResult = UA_STATUSCODE_BADINTERNALERROR;
        return;
    }

    UA_LOG_DEBUG(server->logger, UA_LOGCATEGORY_SESSION,
                 "Processing ActivateSessionRequest on SecureChannel %i for Session (ns=%i,i=%i)",
                 channel->securityToken.channelId, foundSession->sessionId.namespaceIndex,
                 foundSession->sessionId.identifier.numeric);

    UA_String ap = UA_STRING(ANONYMOUS_POLICY);
    UA_String up = UA_STRING(USERNAME_POLICY);

    /* Compatibility notice: Siemens OPC Scout v10 provides an empty policyId,
       this is not okay For compatibility we will assume that empty policyId ==
       ANONYMOUS_POLICY
       if(token.policyId->data == NULL)
           response->responseHeader.serviceResult = UA_STATUSCODE_BADIDENTITYTOKENINVALID;
    */

    /* anonymous login */
    if(server->config.Login_enableAnonymous &&
       request->userIdentityToken.content.decoded.type == &UA_TYPES[UA_TYPES_ANONYMOUSIDENTITYTOKEN]) {
        const UA_AnonymousIdentityToken *token = request->userIdentityToken.content.decoded.data;
        if(token->policyId.data && !UA_String_equal(&token->policyId, &ap)) {
            response->responseHeader.serviceResult = UA_STATUSCODE_BADIDENTITYTOKENINVALID;
            return;
        }
        if(foundSession->channel && foundSession->channel != channel)
            UA_SecureChannel_detachSession(foundSession->channel, foundSession);
        UA_SecureChannel_attachSession(channel, foundSession);
        foundSession->activated = UA_TRUE;
        UA_Session_updateLifetime(foundSession);
        return;
    }

    /* username login */
    if(server->config.Login_enableUsernamePassword &&
       request->userIdentityToken.content.decoded.type == &UA_TYPES[UA_TYPES_USERNAMEIDENTITYTOKEN]) {
        const UA_UserNameIdentityToken *token = request->userIdentityToken.content.decoded.data;
        if(!UA_String_equal(&token->policyId, &up)) {
            response->responseHeader.serviceResult = UA_STATUSCODE_BADIDENTITYTOKENINVALID;
            return;
        }
        if(token->encryptionAlgorithm.data) {
            /* we don't support encryption */
            response->responseHeader.serviceResult = UA_STATUSCODE_BADIDENTITYTOKENINVALID;
        } else  if(!token->userName.data && !token->password.data) {
            /* empty username and password */
            response->responseHeader.serviceResult = UA_STATUSCODE_BADIDENTITYTOKENINVALID;
        } else {
            /* ok, trying to match the username */
            for(size_t i = 0; i < server->config.Login_loginsCount; ++i) {
                UA_String user = UA_STRING(server->config.Login_usernames[i]);
                UA_String pw = UA_STRING(server->config.Login_passwords[i]);
                if(!UA_String_equal(&token->userName, &user) || !UA_String_equal(&token->password, &pw))
                    continue;
                /* success - activate */
                if(foundSession->channel && foundSession->channel != channel)
                    UA_SecureChannel_detachSession(foundSession->channel, foundSession);
                UA_SecureChannel_attachSession(channel, foundSession);
                foundSession->activated = UA_TRUE;
                UA_Session_updateLifetime(foundSession);
                return;
            }
            /* no match */
            response->responseHeader.serviceResult = UA_STATUSCODE_BADUSERACCESSDENIED;
        }
        return;
    }
    response->responseHeader.serviceResult = UA_STATUSCODE_BADIDENTITYTOKENINVALID;
}

void Service_CloseSession(UA_Server *server, UA_Session *session, const UA_CloseSessionRequest *request,
                          UA_CloseSessionResponse *response) {
    UA_LOG_DEBUG(server->logger, UA_LOGCATEGORY_SESSION,
                 "Processing CloseSessionRequest for Session (ns=%i,i=%i)",
                 session->sessionId.namespaceIndex, session->sessionId.identifier.numeric);
    response->responseHeader.serviceResult =
        UA_SessionManager_removeSession(&server->sessionManager, server, &session->authenticationToken);
}<|MERGE_RESOLUTION|>--- conflicted
+++ resolved
@@ -3,19 +3,13 @@
 #include "ua_session_manager.h"
 #include "ua_types_generated_encoding_binary.h"
 
-<<<<<<< HEAD
-void Service_CreateSession(UA_Server *server, UA_SecureChannel *channel, const UA_CreateSessionRequest *request,
+void Service_CreateSession(UA_Server *server, UA_Session *session, const UA_CreateSessionRequest *request,
                            UA_CreateSessionResponse *response) {
-=======
-void
-Service_CreateSession(UA_Server *server, UA_Session *session, const UA_CreateSessionRequest *request,
-                      UA_CreateSessionResponse *response) {
     UA_SecureChannel *channel = session->channel;
     if(channel->securityToken.channelId == 0) {
         response->responseHeader.serviceResult = UA_STATUSCODE_BADSECURECHANNELIDINVALID;
         return;
     }
->>>>>>> 23980d29
     response->responseHeader.serviceResult =
         UA_Array_copy(server->endpointDescriptions, server->endpointDescriptionsSize,
                       (void**)&response->serverEndpoints, &UA_TYPES[UA_TYPES_ENDPOINTDESCRIPTION]);
@@ -52,15 +46,10 @@
                  response->sessionId.identifier.numeric);
 }
 
-<<<<<<< HEAD
-void Service_ActivateSession(UA_Server *server, UA_SecureChannel *channel,
-                             const UA_ActivateSessionRequest *request, UA_ActivateSessionResponse *response) {
-=======
 void
 Service_ActivateSession(UA_Server *server, UA_Session *session, const UA_ActivateSessionRequest *request,
                         UA_ActivateSessionResponse *response) {
     UA_SecureChannel *channel = session->channel;
->>>>>>> 23980d29
     // make the channel know about the session
 	UA_Session *foundSession =
         UA_SessionManager_getSession(&server->sessionManager, &request->requestHeader.authenticationToken);
